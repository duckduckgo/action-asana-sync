import asana, {Client} from 'asana'
<<<<<<< HEAD
import {info, setFailed, getInput, debug, error} from '@actions/core'
=======
import {info, setFailed, getInput, debug, setOutput} from '@actions/core'
>>>>>>> 54b7d196
import {context} from '@actions/github'
import {
  PullRequest,
  PullRequestEvent,
  PullRequestReviewEvent,
  PullRequestReviewRequestedEvent
} from '@octokit/webhooks-types'

const CUSTOM_FIELD_NAMES = {
  url: 'Github URL',
  status: 'Github Status'
}

const MAIL_MAP: {[key: string]: string} = {
  mas: 'marc',
  nil: 'caine'
}

type PRState = 'Open' | 'Closed' | 'Merged' | 'Approved' | 'Draft'

type PRFields = {
  url: asana.resources.CustomField
  status: asana.resources.CustomField
}
const client = Client.create({
  defaultHeaders: {
    'asana-enable':
      'new_user_task_lists,new_project_templates,new_goal_memberships'
  }
}).useAccessToken(getInput('ASANA_ACCESS_TOKEN', {required: true}))
const ASANA_WORKSPACE_ID = getInput('ASANA_WORKSPACE_ID', {required: true})
const PROJECT_ID = getInput('ASANA_PROJECT_ID', {required: true})
// Users which will not receive PRs/reviews tasks (will be remapped to dax)
let SKIPPED_USERS = getInput('SKIPPED_USERS')

if (SKIPPED_USERS === '') {
  // default set of users to skip
  SKIPPED_USERS = 'bhall,tommy,aaron,viktor'
}
const SKIPPED_USERS_LIST = SKIPPED_USERS.split(',')

// Handle list of projects where we don't want to automatically close tasks
let NO_AUTOCLOSE_PROJECTS = getInput('NO_AUTOCLOSE_PROJECTS')
if (NO_AUTOCLOSE_PROJECTS === '') {
  // No autoclose if task is in REVIEW/RELEASE project
  NO_AUTOCLOSE_PROJECTS = '11984721910118'
}
const NO_AUTOCLOSE_LIST = NO_AUTOCLOSE_PROJECTS.split(',')

function getUserFromLogin(login: string): string {
  let mail = MAIL_MAP[login]
  if (mail === undefined) {
    // Fall back to matching logins
    mail = login
  }
  return `${mail}@duckduckgo.com`
}

async function createOrReopenReviewSubtask(
  taskId: string,
  reviewer: string,
  subtasks: asana.resources.ResourceList<asana.resources.Tasks.Type>
): Promise<asana.resources.Tasks.Type | null> {
  const payload = context.payload as PullRequestEvent
  const title = payload.pull_request.title
  //  const subtasks = await client.tasks.subtasks(taskId)
  const author = getUserFromLogin(payload.pull_request.user.login)
  const reviewerEmail = getUserFromLogin(reviewer)
  if (SKIPPED_USERS_LIST.includes(reviewer)) {
    info(
      `Skipping review subtask creation for ${reviewer} - member of SKIPPED_USERS`
    )
    return null
  }

  let reviewSubtask
  for (let subtask of subtasks.data) {
    info(`Checking subtask ${subtask.gid} assignee`)
    subtask = await client.tasks.findById(subtask.gid)
    if (!subtask.assignee) {
      info(`Task ${subtask.gid} has no assignee`)
      continue
    }
    const asanaUser = await client.users.findById(subtask.assignee.gid)
    if (asanaUser.email === reviewerEmail) {
      info(
        `Found existing review task for ${subtask.gid} and ${asanaUser.email}`
      )
      reviewSubtask = subtask
      break
    }
  }
  info(`Subtask for ${reviewerEmail}: ${JSON.stringify(reviewSubtask)}`)
  const subtaskObj = {
    name: `Review Request: ${title}`,
    notes: `${author} requested your code review of ${payload.pull_request.html_url}.

NOTE:
* This task will be automatically closed when the review is completed in Github
* Do not add this task to REVIEW/RELEASE project
* Do not reassign to someone else

See parent task for more information`,
    assignee: reviewerEmail,
    followers: [author, reviewerEmail]
  }
  if (!reviewSubtask) {
    info(`Author: ${author}`)
    info(
      `Creating review subtask for ${reviewerEmail}: ${JSON.stringify(
        subtaskObj
      )}`
    )
    info(`Creating new subtask can fail when too many subtasks are nested!`)
    reviewSubtask = await client.tasks.addSubtask(taskId, subtaskObj)
  } else {
    info(`Reopening a review subtask for ${reviewerEmail}`)
    // TODO add a comment?
    await client.tasks.updateTask(reviewSubtask.gid, {completed: false})
  }
  return reviewSubtask
}

async function updateReviewSubTasks(taskId: string): Promise<void> {
  info(`Creating/updating review subtasks for task ${taskId}`)
  const payload = context.payload as PullRequestEvent
  const subtasks = await client.tasks.subtasks(taskId)
  if (context.eventName === 'pull_request') {
    if (payload.action === 'review_requested') {
      const requestPayload = payload as PullRequestReviewRequestedEvent
      // TODO handle teams?
      if ('requested_reviewer' in requestPayload) {
        createOrReopenReviewSubtask(
          taskId,
          requestPayload.requested_reviewer.login,
          subtasks
        )
      }
    }
  } else if (context.eventName === 'pull_request_review') {
    const reviewPayload = context.payload as PullRequestReviewEvent
    if (
      reviewPayload.action === 'submitted' &&
      reviewPayload.review.state === 'approved'
    ) {
      const reviewer = reviewPayload.review.user
      info(`PR approved by ${reviewer.login}. Updating review subtask.`)
      const subtask = await createOrReopenReviewSubtask(
        taskId,
        reviewer.login,
        subtasks
      )
      if (subtask !== null) {
        info(`Completing review subtask for ${reviewer.login}: ${subtask.gid}`)
        await client.tasks.updateTask(subtask.gid, {completed: true})
      }
    }
  }
}

async function closeSubtasks(taskId: string) {
  const subtasks = await client.tasks.subtasks(taskId)

  for (const subtask of subtasks.data) {
    await client.tasks.updateTask(subtask.gid, {completed: true})
  }
}

async function findPRTask(
  customFields: PRFields
): Promise<asana.resources.Tasks.Type | null> {
  // Let's first try to seaech using PR URL
  const payload = context.payload as PullRequestEvent
  const prURL = payload.pull_request.html_url

  const prTasks = await client.tasks.searchInWorkspace(ASANA_WORKSPACE_ID, {
    [`custom_fields.${customFields.url.gid}.value`]: prURL
  })
  if (prTasks.data.length > 0) {
    info(`Found PR task using searchInWorkspace: ${prTasks.data[0].gid}`)
    return prTasks.data[0]
  } else {
    // searchInWorkspace can fail for recently created Asana tasks. Let's look
    // at 100 most recent tasks in destination project
    // https://developers.asana.com/reference/searchtasksforworkspace#eventual-consistency
    const projectTasks = await client.tasks.findByProject(PROJECT_ID, {
      // eslint-disable-next-line camelcase
      opt_fields: 'custom_fields',
      limit: 100
    })

    for (const task of projectTasks.data) {
      info(`Checking task ${task.gid} for PR link`)
      for (const field of task.custom_fields) {
        if (
          field.gid === customFields.url.gid &&
          field.display_value === prURL
        ) {
          info(`Found existing task ID ${task.gid} for PR ${prURL}`)
          return task
        }
      }
    }
  }
  info(`No matching Asana task found for PR ${prURL}`)
  return null
}

async function createPRTask(
  title: string,
  notes: string,
  prStatus: string,
  customFields: PRFields
): Promise<asana.resources.Tasks.Type> {
  info('Creating new PR task')
  const payload = context.payload as PullRequestEvent
  const taskObjBase = {
    workspace: ASANA_WORKSPACE_ID,
    // eslint-disable-next-line camelcase
    custom_fields: {
      [customFields.url.gid]: payload.pull_request.html_url,
      [customFields.status.gid]: prStatus
    },
    notes,
    name: title,
    projects: [PROJECT_ID]
  }
  let parentObj = {}

  const asanaTaskMatch = notes.match(
    /Asana:.*https:\/\/app.asana.*\/([0-9]+).*/
  )
  if (asanaTaskMatch) {
    info(`Found Asana task mention with parent ID: ${asanaTaskMatch[1]}`)
    const parentID = asanaTaskMatch[1]
    parentObj = {parent: parentID}

    // Verify we can access parent or we can't add it
    await client.tasks.findById(parentID).catch(e => {
      info(`Can't access parent task: ${parentID}: ${e}`)
      info(`Add 'dax' user to respective projects to enable this feature`)
      parentObj = {}
    })
  }

  return client.tasks.create({...taskObjBase, ...parentObj})
}

async function run(): Promise<void> {
  try {
    info(`Event: ${context.eventName}.`)
    if (
      !['pull_request', 'pull_request_target', 'pull_request_review'].includes(
        context.eventName
      )
    ) {
      info('Only runs for PR changes and reviews')
      return
    }

    info(`Event JSON: \n${JSON.stringify(context, null, 2)}`)
    const payload = context.payload as PullRequestEvent
    // Skip any action on PRs with this title
    if (payload.pull_request.title.startsWith('Release: ')) {
      info(`Skipping Asana sync for release PR`)
      return
    }

    const htmlUrl = payload.pull_request.html_url
    const prAuthor = payload.pull_request.user.login
    let requestor = getUserFromLogin(prAuthor)
    if (SKIPPED_USERS_LIST.includes(prAuthor)) {
      info(
        `Changing assignee of PR review to dax - ${prAuthor} is member of SKIPPED_USERS`
      )
      requestor = 'dax@duckduckgo.com'
    }
    info(`PR url: ${htmlUrl}`)
    info(`Action: ${payload.action}`)
    const customFields = await findCustomFields(ASANA_WORKSPACE_ID)

    // PR metadata
    const statusGid =
      customFields.status.enum_options?.find(
        f => f.name === getPRState(payload.pull_request)
      )?.gid || ''
    const title = `PR ${payload.repository.name} #${payload.pull_request.number}: ${payload.pull_request.title}`
    const body = payload.pull_request.body || 'Empty description'
    const truncatedBody = body.length > 5000 ? `${body.slice(0, 5000)}…` : body

    const notes = `
Note: This description is automatically updated from Github. Changes will be LOST.
Task is intentionally unassigned. PR authors can assign themselves and add this
task to additional projects (for example https://app.asana.com/0/11984721910118/1204991209231483)

Code reviews will be created as subtasks and assigned to reviewers.

${htmlUrl}

${truncatedBody.replace(/^---$[\s\S]*/gm, '')}`

    let task
    if (['opened'].includes(payload.action)) {
      task = await createPRTask(title, notes, statusGid, customFields)
      setOutput('result', 'created')
    } else {
      const maxRetries = 5
      let retries = 0

      while (retries < maxRetries) {
        // Wait for PR to appear
        task = await findPRTask(customFields)
        if (task) {
          setOutput('result', 'updated')
          break
        }
        info(`PR task not found yet. Sleeping...`)
        await new Promise(resolve => setTimeout(resolve, 20000))
        retries++
      }

      if (!task) {
        info(
          `Waited a long time and no task appeared. Assuming old PR and creating a new task.`
        )
        task = await createPRTask(title, notes, statusGid, customFields)
        setOutput('result', 'created')
      }
    }
<<<<<<< HEAD
    info('Only runs for PR changes')
    // core.setOutput('time', new Date().toTimeString())
  } catch (e) {
    if (e instanceof Error) {
      if ((<any>e).value) {
        error((<any>e).value)
      }
      setFailed(e.message)
    }
=======

    setOutput('task_url', task.permalink_url)
    const sectionId = getInput('move_to_section_id')
    if (sectionId) {
      await client.sections.addTask(sectionId, {task: task.gid})
    }
    const taskId = task.gid
    // Whether we want to close the PR task
    let closeTask = false

    // Handle PR close events (merged/closed)
    if (['closed'].includes(payload.pull_request.state)) {
      info(`Pull request closed. Closing any remaining subtasks`)
      // Close any remaining review tasks when PR is merged
      closeSubtasks(taskId)

      // Unless the task is in specific projects automatically close
      closeTask = true
      info(`Considering whether to close PR task itself...`)
      const fullTask = await client.tasks.findById(taskId)
      for (const membership of fullTask.memberships) {
        if (NO_AUTOCLOSE_LIST.includes(membership.project.gid)) {
          info(`Tasks is in one of NO_AUTOCLOSE_PROJECTS. Not closing`)
          closeTask = false
        }
      }
    } else {
      await updateReviewSubTasks(taskId)
    }

    await client.tasks.updateTask(taskId, {
      name: title,
      notes,
      completed: closeTask,
      // eslint-disable-next-line camelcase
      custom_fields: {
        [customFields.status.gid]: statusGid
      }
    })
  } catch (error) {
    if (error instanceof Error)
      setFailed(`${error.message}\nStacktrace:\n${error.stack}`)
>>>>>>> 54b7d196
  }
}

async function findCustomFields(workspaceGid: string): Promise<PRFields> {
  const apiResponse = await client.customFields.getCustomFieldsForWorkspace(
    workspaceGid
  )
  // pull all fields from the API with the streaming
  const stream = apiResponse.stream()
  const customFields: asana.resources.CustomFields.Type[] = []
  stream.on('data', field => {
    customFields.push(field)
  })
  await new Promise<void>(resolve => stream.on('end', resolve))

  const githubUrlField = customFields.find(
    f => f.name === CUSTOM_FIELD_NAMES.url
  )
  const githubStatusField = customFields.find(
    f => f.name === CUSTOM_FIELD_NAMES.status
  )
  if (!githubUrlField || !githubStatusField) {
    debug(JSON.stringify(customFields))
    throw new Error('Custom fields are missing. Please create them')
  } else {
    debug(`${CUSTOM_FIELD_NAMES.url} field GID: ${githubUrlField?.gid}`)
    debug(`${CUSTOM_FIELD_NAMES.status} field GID: ${githubStatusField?.gid}`)
  }
  return {
    url: githubUrlField as asana.resources.CustomField,
    status: githubStatusField as asana.resources.CustomField
  }
}

function getPRState(pr: PullRequest): PRState {
  if (pr.merged) {
    return 'Merged'
  }
  if (pr.state === 'open') {
    if (pr.draft) {
      return 'Draft'
    }
    return 'Open'
  }
  return 'Closed'
}

run()<|MERGE_RESOLUTION|>--- conflicted
+++ resolved
@@ -1,9 +1,5 @@
 import asana, {Client} from 'asana'
-<<<<<<< HEAD
-import {info, setFailed, getInput, debug, error} from '@actions/core'
-=======
 import {info, setFailed, getInput, debug, setOutput} from '@actions/core'
->>>>>>> 54b7d196
 import {context} from '@actions/github'
 import {
   PullRequest,
@@ -17,10 +13,9 @@
   status: 'Github Status'
 }
 
-const MAIL_MAP: {[key: string]: string} = {
-  mas: 'marc',
-  nil: 'caine'
-}
+const MAIL_MAP: {[key: string]: string} = JSON.parse(
+  getInput('USER_MAP', {required: false}) || '{}'
+)
 
 type PRState = 'Open' | 'Closed' | 'Merged' | 'Approved' | 'Draft'
 
@@ -36,21 +31,12 @@
 }).useAccessToken(getInput('ASANA_ACCESS_TOKEN', {required: true}))
 const ASANA_WORKSPACE_ID = getInput('ASANA_WORKSPACE_ID', {required: true})
 const PROJECT_ID = getInput('ASANA_PROJECT_ID', {required: true})
-// Users which will not receive PRs/reviews tasks (will be remapped to dax)
-let SKIPPED_USERS = getInput('SKIPPED_USERS')
-
-if (SKIPPED_USERS === '') {
-  // default set of users to skip
-  SKIPPED_USERS = 'bhall,tommy,aaron,viktor'
-}
+// Users which will not receive PRs/reviews tasks
+const SKIPPED_USERS = getInput('SKIPPED_USERS')
 const SKIPPED_USERS_LIST = SKIPPED_USERS.split(',')
 
 // Handle list of projects where we don't want to automatically close tasks
-let NO_AUTOCLOSE_PROJECTS = getInput('NO_AUTOCLOSE_PROJECTS')
-if (NO_AUTOCLOSE_PROJECTS === '') {
-  // No autoclose if task is in REVIEW/RELEASE project
-  NO_AUTOCLOSE_PROJECTS = '11984721910118'
-}
+const NO_AUTOCLOSE_PROJECTS = getInput('NO_AUTOCLOSE_PROJECTS')
 const NO_AUTOCLOSE_LIST = NO_AUTOCLOSE_PROJECTS.split(',')
 
 function getUserFromLogin(login: string): string {
@@ -103,8 +89,6 @@
 
 NOTE:
 * This task will be automatically closed when the review is completed in Github
-* Do not add this task to REVIEW/RELEASE project
-* Do not reassign to someone else
 
 See parent task for more information`,
     assignee: reviewerEmail,
@@ -242,11 +226,13 @@
     parentObj = {parent: parentID}
 
     // Verify we can access parent or we can't add it
-    await client.tasks.findById(parentID).catch(e => {
+    try {
+      await client.tasks.findById(parentID)
+    } catch (e) {
       info(`Can't access parent task: ${parentID}: ${e}`)
       info(`Add 'dax' user to respective projects to enable this feature`)
       parentObj = {}
-    })
+    }
   }
 
   return client.tasks.create({...taskObjBase, ...parentObj})
@@ -333,17 +319,6 @@
         setOutput('result', 'created')
       }
     }
-<<<<<<< HEAD
-    info('Only runs for PR changes')
-    // core.setOutput('time', new Date().toTimeString())
-  } catch (e) {
-    if (e instanceof Error) {
-      if ((<any>e).value) {
-        error((<any>e).value)
-      }
-      setFailed(e.message)
-    }
-=======
 
     setOutput('task_url', task.permalink_url)
     const sectionId = getInput('move_to_section_id')
@@ -386,7 +361,6 @@
   } catch (error) {
     if (error instanceof Error)
       setFailed(`${error.message}\nStacktrace:\n${error.stack}`)
->>>>>>> 54b7d196
   }
 }
 
