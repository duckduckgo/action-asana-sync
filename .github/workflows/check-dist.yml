# `dist/index.js` is a special file in Actions.
# When you reference an action with `uses:` in a workflow,
# `index.js` is the code that will run.
# For our project, we generate this file through a build process from other source files.
# We need to make sure the checked-in `index.js` actually matches what we expect it to be.
name: Check dist/

on:
  push:
    branches:
      - main
    paths-ignore:
      - "**.md"
  pull_request:
    paths-ignore:
      - "**.md"
  workflow_dispatch:

jobs:
  check-dist:
    runs-on: ubuntu-latest
    steps:
      - uses: actions/checkout@v4

<<<<<<< HEAD
      - name: Set Node.js 22.x
        uses: actions/setup-node@v4.0.2
=======
      - name: Set Node.js 16.x
        uses: actions/setup-node@v4.2.0
>>>>>>> d9516d14
        with:
          node-version: 22.x

      - name: Install dependencies
        run: npm ci

      - name: Rebuild the dist/ directory
        run: |
          npm run build
          npm run package

      - name: Compare the expected and actual dist/ directories
        run: |
          if [ "$(git diff --ignore-space-at-eol dist/ | wc -l)" -gt "0" ]; then
            echo "Detected uncommitted changes after build.  See status below:"
            git diff
            exit 1
          fi
        id: diff

      # If index.js was different than expected, upload the expected version as an artifact
      - uses: actions/upload-artifact@v4
        if: ${{ failure() && steps.diff.conclusion == 'failure' }}
        with:
          name: dist
          path: dist/<|MERGE_RESOLUTION|>--- conflicted
+++ resolved
@@ -22,13 +22,8 @@
     steps:
       - uses: actions/checkout@v4
 
-<<<<<<< HEAD
       - name: Set Node.js 22.x
-        uses: actions/setup-node@v4.0.2
-=======
-      - name: Set Node.js 16.x
         uses: actions/setup-node@v4.2.0
->>>>>>> d9516d14
         with:
           node-version: 22.x
 
